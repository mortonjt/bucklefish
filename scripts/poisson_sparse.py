--- conflicted
+++ resolved
@@ -140,34 +140,19 @@
   sample_filter = lambda val, id_, md: (
     (id_ in train_metadata.index) and np.sum(val) > opts.min_sample_count)
   read_filter = lambda val, id_, md: np.sum(val) > opts.min_feature_count
-<<<<<<< HEAD
   train_table = train_table.filter(sample_filter, axis='sample')
   train_table = train_table.filter(read_filter, axis='observation')
   train_metadata = dmatrix(opts.formula, train_metadata, return_type='dataframe')
   train_table, train_metadata = match(train_table, train_metadata)
-=======
-
-  # Filter low abundance samples and features
-  train_table = train_table.filter(sample_filter, axis='sample')
-  train_table = train_table.filter(read_filter, axis='observation')
-  train_metadata = dmatrix(opts.formula, train_metadata, return_type='dataframe')
-  train_metadata = train_metadata.loc[train_table.ids(axis='sample')]
-  # Match samples
-  metadata_filter = lambda val, id_, md: id_ in train_metadata.index
-  train_table = train_table.filter(metadata_filter, axis='sample')
-  sort_f = lambda xs: [xs[train_metadata.index.get_loc(x)] for x in xs]
-  train_table = train_table.sort(sort_f=sort_f, axis='sample')
->>>>>>> 98812cf8
 
   # hold out data preprocessing
   test_table, test_metadata = opts.test_table, opts.test_metadata
   metadata_filter = lambda val, id_, md: id_ in test_metadata.index
   obs_lookup = set(train_table.ids(axis='observation'))
   feat_filter = lambda val, id_, md: id_ in obs_lookup
-  # Match samples  
+  test_table = test_table.filter(metadata_filter, axis='sample')
   test_table = test_table.filter(feat_filter, axis='observation')
   test_metadata = dmatrix(opts.formula, test_metadata, return_type='dataframe')
-<<<<<<< HEAD
   test_table, test_metadata = match(test_table, test_metadata)
 
   # pad extra columns with zeros, so that we can still make predictions
@@ -176,18 +161,11 @@
                      for C in extra_columns}, index=test_metadata.index)
 
   test_metadata = pd.concat((test_metadata, df), axis=1)
-=======
-  test_metadata = test_metadata.loc[test_table.ids(axis='sample')]
-  metadata_filter = lambda val, id_, md: id_ in test_metadata.index
-  test_table = test_table.filter(metadata_filter, axis='sample')
-  sort_f = lambda xs: [xs[test_metadata.index.get_loc(x)] for x in xs]
-  test_table = test_table.sort(sort_f=sort_f, axis='sample')
->>>>>>> 98812cf8
 
   p = train_metadata.shape[1]   # number of covariates
   G_data = train_metadata.values
   y_data = train_table.matrix_data.tocoo().T
-  y_test = test_table.matrix_data.tocoo().T
+  y_test = np.array(test_table.matrix_data.todense()).T
   N, D = y_data.shape
   save_path = opts.save_path
   learning_rate = opts.learning_rate
@@ -201,9 +179,6 @@
   num_iter = int(opts.epochs_to_train * epoch)
   holdout_size = test_metadata.shape[0]
   checkpoint_interval = opts.checkpoint_interval
-  print('train_table', y_data.shape)
-  print('test_table', y_test.shape)
-  print('G_data', G_data.shape)
 
   # Model code
   with tf.Graph().as_default(), tf.Session() as session:
@@ -365,4 +340,4 @@
 
 
 if __name__ == "__main__":
-  tf.app.run()
+  tf.app.run()